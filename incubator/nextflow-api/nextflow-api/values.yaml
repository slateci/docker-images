--- conflicted
+++ resolved
@@ -21,8 +21,6 @@
 
 # Number of containers
 Replicas: 1
-<<<<<<< HEAD
-=======
 
 # Ingress control settings
 Ingress:
@@ -42,4 +40,3 @@
   Cluster:
     DNSName: "some-cluster.slateci.net"
 ### SLATE-END ###
->>>>>>> 1033cd37
