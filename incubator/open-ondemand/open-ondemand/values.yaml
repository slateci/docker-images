--- conflicted
+++ resolved
@@ -39,7 +39,6 @@
   - cluster:
       name: "Notchpeak"
       host: "notchpeak.chpc.utah.edu"
-<<<<<<< HEAD
 
 # Configure additional test users to be added to Keycloak.
 testUsers:
@@ -54,6 +53,4 @@
   Cluster:
     DNSName: "utah-dev.slateci.net"
 ### SLATE-END ###
-=======
-      
->>>>>>> c23c1a74
+      