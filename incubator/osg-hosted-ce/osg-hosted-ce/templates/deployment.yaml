--- conflicted
+++ resolved
@@ -89,11 +89,7 @@
           protocol: TCP
         image: "nginx:1.15.9"
         command: ["/bin/bash"]
-<<<<<<< HEAD
         args: ["/usr/local/bin/start-nginx.sh"]
-=======
-        args: ["-c", "sed -i -e 's|\\(listen[^0-9]*\\)80|\\1 8080|' -e 's|index  index.html index.htm|autoindex  on|'  -e '/location \\/ {/ a\\        default_type         text/plain;\\\n\\        auth_basic           \"Restricted\";\\\n\\        auth_basic_user_file /etc/nginx/auth/htpasswd;' /etc/nginx/conf.d/default.conf && exec nginx -g 'daemon off;'"]
->>>>>>> 7701cb25
         imagePullPolicy: IfNotPresent
         {{ if .Values.HTTPLogger.Secret }}
         env:
