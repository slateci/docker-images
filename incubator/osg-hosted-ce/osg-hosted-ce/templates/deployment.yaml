apiVersion: apps/v1
kind: Deployment
metadata:
  name: {{ template "osg-hosted-ce.fullname" . }}
  labels:
    app: {{ template "osg-hosted-ce.name" . }}
    chart: {{ template "osg-hosted-ce.chart" . }}
    release: {{ .Release.Name }}
    instance: {{ .Values.Instance }}
spec:
  replicas: 1
  selector:
    matchLabels:
      app: {{ template "osg-hosted-ce.name" . }}
      chart: {{ template "osg-hosted-ce.chart" . }}
      release: {{ .Release.Name }}
      instance: {{ .Values.Instance }}
  template:
    metadata:
      labels: 
        app: {{ template "osg-hosted-ce.name" . }}
        chart: {{ template "osg-hosted-ce.chart" . }}
        release: {{ .Release.Name }}
        instance: {{ .Values.Instance }}
    spec:
      volumes:
      - name: osg-hosted-ce-{{ .Values.Instance }}-configuration
        configMap:
          name: osg-hosted-ce-{{ .Values.Instance }}-configuration
      {{ if .Values.CustomizationScript }}
      - name: osg-hosted-ce-{{ .Values.Instance }}-cluster-configuration
        configMap:
          name: osg-hosted-ce-{{ .Values.Instance }}-cluster-configuration
      {{ end }}
      {{ if .Values.GridmapOverride }}
      - name: osg-hosted-ce-{{ .Values.Instance }}-grid-mapfile
        configMap:
          name: osg-hosted-ce-{{ .Values.Instance }}-grid-mapfile
      {{ end }}
      - name: bosco-ssh-private-key-volume
        secret: 
          secretName: {{ .Values.Cluster.PrivateKeySecret }}
          items:
          - key: bosco.key
            path: bosco.key
            mode: 256
<<<<<<< HEAD
=======
      {{ if .Values.BoscoOverrides.RepoNeedsPrivKey }}
      - name: osg-hosted-ce-{{ .Values.Instance }}-gitkey
        secret:
          secretName: {{ .Values.BoscoOverrides.GitKeySecret }}
          items:
          - key: git.key
            path: git.key
            mode: 256 
      {{ end }}
      hostNetwork: true
>>>>>>> d07092c6
      containers:
      - name: osg-hosted-ce
        image: slateci/container-osg-hostedce:latest
        volumeMounts:
        - name: osg-hosted-ce-{{ .Values.Instance }}-configuration
          mountPath: /tmp/99-local.ini
          subPath: 99-local.ini
        - name: bosco-ssh-private-key-volume
          mountPath: /etc/osg/bosco.key
          subPath: bosco.key
        {{ if .Values.BoscoOverrides.RepoNeedsPrivKey }}
        - name: osg-hosted-ce-{{ .Values.Instance }}-gitkey
          mountPath: /etc/osg/git.key
          subPath: git.key
        {{ end }}
        {{ if .Values.CustomizationScript }}
        - name: osg-hosted-ce-{{ .Values.Instance }}-cluster-configuration
          mountPath: /tmp/{{ .Values.Cluster.Batch }}_local_submit_attributes.sh
          subPath: {{ .Values.Cluster.Batch }}_local_submit_attributes.sh
        {{ end }}
        {{ if .Values.GridmapOverride }}
        - name: osg-hosted-ce-{{ .Values.Instance }}-grid-mapfile
          mountPath: /etc/grid-security/grid-mapfile
          subPath: grid-mapfile
        {{ end }}
        ports:
        - name: htcondor-ce
          containerPort: 9619
          protocol: TCP
        - name: http # needed to get a cert issued from Let's Encrypt
          containerPort: 80
          protocol: TCP
        env:
        - name: _CONDOR_NETWORK_HOSTNAME
          value: {{ .Values.Networking.Hostname }}
        - name: CE_HOSTNAME
          value: {{ .Values.Networking.Hostname }}
        - name: ENDPOINT
          value: {{ .Values.Cluster.Endpoint }}
        - name: CE_CONTACT
          value: {{ .Values.Site.ContactEmail }}
        - name: CE_USERS
          value: {{ .Values.Cluster.Users }}
        {{ if .Values.CustomizationScript }}
        - name: LOCAL_ATTRIBUTES_FILE
          value: /tmp/{{ .Values.Cluster.Batch }}_local_submit_attributes.sh
        {{ end }}
        {{ if .Values.BoscoOverrides.Enabled }}
        - name: BOSCO_GIT_ENDPOINT
          value: {{ .Values.BoscoOverrides.GitEndpoint }}
        - name: BOSCO_DIRECTORY
          value: {{ .Values.BoscoOverrides.Subdirectory }}
        {{ end }}<|MERGE_RESOLUTION|>--- conflicted
+++ resolved
@@ -44,8 +44,6 @@
           - key: bosco.key
             path: bosco.key
             mode: 256
-<<<<<<< HEAD
-=======
       {{ if .Values.BoscoOverrides.RepoNeedsPrivKey }}
       - name: osg-hosted-ce-{{ .Values.Instance }}-gitkey
         secret:
@@ -55,8 +53,6 @@
             path: git.key
             mode: 256 
       {{ end }}
-      hostNetwork: true
->>>>>>> d07092c6
       containers:
       - name: osg-hosted-ce
         image: slateci/container-osg-hostedce:latest
