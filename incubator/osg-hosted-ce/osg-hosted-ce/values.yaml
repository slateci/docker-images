Instance: ""

# Site information that should match the CE Topology registration
Site:
  Resource: RESOURCE_NAME
  ResourceGroup: Resource Group
  Sponsor: osg:100
  Contact: Resource Contact
  ContactEmail: support@example.edu
  City: City
  Country: US
  Latitude: 0.00
  Longitude: 0.00

Cluster:
<<<<<<< HEAD
  PrivateKeySecret: hosted-ce-secret # maps to SLATE secret
=======
  RemoteHost: remote-ssh.login.org
  RemoteBatch: slurm
  PrivateKeySecret: lincolnb-bosco # maps to SLATE secret
>>>>>>> 6cfe00e9
  Memory: 1024
  CoresPerNode: 4
  MaxWallTime: 1440
  AllowedVOs: osg, cms, atlas, glow, hcc, fermilab, ligo, virgo, sdcc, sphenix, gluex, icecube, xenon

# Do NOT use environment variables for any of the Storage variables
Storage:
  # Absolute path to the local WN client installation
  GridDir: /home/osguser/bosco-osg-wn-client
  WorkerNodeTemp: /tmp

Squid:
  # <FQDN>:<PORT> for the site's local squid server
  Location: null
  
Networking:
  # The hostname that the CE should use. 
  # Appropriate A and PTR DNS records must exist.
  Hostname: ""
  # The preferred IP address which should be requested from the LoadBalancer. 
  # This may be left as null to express no preference. 
  # Setting this may be useful when redeploying a CE in order to try to get
  # back the same IP address that was used previously. 
  RequestIP: null

########### REQUIRED ###########
# Specify additional HTCondor-CE configuration. JOB_ROUTER_ENTRIES is required!
# HTCondorCeConfig: |+
#   JOB_ROUTER_ENTRIES @=jre
#   [
#     GridResource = "batch <REMOTE BATCH> <REMOTE USER>@<REMOTE HOST>";
#     Requirements = (Owner == "<REMOTE USER>");
#   ]
#   [
#   ...
#   @jre

# Options to allow override of the bosco directory from arbitrary git repos
# Bosco override dirs are expected in the following location in the git repo:
#   <RESOURCE NAME>/bosco_override/
BoscoOverrides:
  Enabled: true
  GitEndpoint: https://github.com/slateci/bosco-override-template
  RepoNeedsPrivKey: false
  GitKeySecret: null

# Enable a logging sidecar
HTTPLogger:
  Enabled: true
  # If you want to insert a password instead of using a randomly generated one,
  # point Secret to a K8S/SLATE secret below.
  # Secret: my-secret

# Default VO-user mappings for OSG Hosted CEs
# Change these contents for legacy OSG Hosted CEs or non-OSG Hosted CEs
VomsmapOverride: |+
  "/osg/Role=NULL/Capability=NULL" osg01
  "/GLOW/Role=htpc/Capability=NULL" osg02
  "/hcc/Role=NULL/Capability=NULL" osg03
  "/cms/*" osg04
  "/fermilab/*" osg05
  "/osg/ligo/Role=NULL/Capability=NULL" osg07
  "/virgo/ligo/Role=NULL/Capability=NULL" osg07
  "/sdcc/Role=NULL/Capability=NULL" osg08
  "/sphenix/Role=NULL/Capability=NULL" osg08
  "/atlas/*" osg09
  "/Gluex/Role=NULL/Capability=NULL" osg10
  "/dune/Role=pilot/Capability=NULL" osg11
  "/icecube/Role=pilot/Capability=NULL" osg12
  "/xenon.biggrid.nl/Role=NULL/Capability=NULL" osg13

# If you wish to allow yourself to submit to this CE with your personal grid
# proxy, you can put that in below. This will get directly mapped into
# /etc/grid-security/grid-mapfile
#
#GridmapOverride: |+
#  "/DC=foo/DC=bar/OU=Organic Units/OU=Users/CN=YourUserName" osg

# Use a pre-existing certificate/key pair stored in a secret with
# 'hostcert.pem' and 'hostkey.pem' keys for the host certificate and
# key, respectively
Certificate:
  Secret: null

# FOR DEVELOPMENT PURPOSES ONLY!
# Setting 'Enabled: true' below does the following:
# - Configures the CE as an ITB host
# - Generates a test CA and self-signed host cert/key pair
Developer:
  Enabled: false<|MERGE_RESOLUTION|>--- conflicted
+++ resolved
@@ -13,13 +13,9 @@
   Longitude: 0.00
 
 Cluster:
-<<<<<<< HEAD
-  PrivateKeySecret: hosted-ce-secret # maps to SLATE secret
-=======
   RemoteHost: remote-ssh.login.org
   RemoteBatch: slurm
   PrivateKeySecret: lincolnb-bosco # maps to SLATE secret
->>>>>>> 6cfe00e9
   Memory: 1024
   CoresPerNode: 4
   MaxWallTime: 1440
