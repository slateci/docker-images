--- conflicted
+++ resolved
@@ -2,8 +2,4 @@
 appVersion: "8.6.12"
 description: OSG Hosted Compute Element
 name: osg-hosted-ce
-<<<<<<< HEAD
-version: 0.5.0
-=======
-version: 0.7.1
->>>>>>> 7701cb25
+version: 0.8.0