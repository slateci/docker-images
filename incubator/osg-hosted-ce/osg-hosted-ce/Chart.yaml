apiVersion: v1
appVersion: "8.6.12"
description: OSG Hosted Compute Element
name: osg-hosted-ce
<<<<<<< HEAD
version: 0.2.20
=======
version: 0.3.0
>>>>>>> d07092c6
<|MERGE_RESOLUTION|>--- conflicted
+++ resolved
@@ -2,8 +2,4 @@
 appVersion: "8.6.12"
 description: OSG Hosted Compute Element
 name: osg-hosted-ce
-<<<<<<< HEAD
-version: 0.2.20
-=======
-version: 0.3.0
->>>>>>> d07092c6
+version: 0.3.1