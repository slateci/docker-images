apiVersion: v1
appVersion: "8.6.12"
description: OSG Hosted Compute Element
name: osg-hosted-ce
<<<<<<< HEAD
version: 0.9.3
=======
version: 0.10.0
>>>>>>> 6cfe00e9
<|MERGE_RESOLUTION|>--- conflicted
+++ resolved
@@ -2,8 +2,4 @@
 appVersion: "8.6.12"
 description: OSG Hosted Compute Element
 name: osg-hosted-ce
-<<<<<<< HEAD
-version: 0.9.3
-=======
-version: 0.10.0
->>>>>>> 6cfe00e9
+version: 0.10.0