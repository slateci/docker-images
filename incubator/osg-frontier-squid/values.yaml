--- conflicted
+++ resolved
@@ -1,25 +1,14 @@
-<<<<<<< HEAD
 # Instance to label use case of Frontier Squid deployment
 # Generates app name as "osg-frontier-squid-[Instance]"
-=======
-# Tag to label use case of Frontier Squid deployment
-# Generates app name as "osg-frontier-squid-[Tag]"
->>>>>>> 1ac06c40
 # Enables unique instances of Frontier Squid in one namespace
 Instance: global
 
 Service:
   # Port that the service will utilize.
   Port: 3128
-<<<<<<< HEAD
   # Controls whether the service is accessible from outside of the cluster.
   # Must be true/false
   ExternallyVisible: true
-=======
-  # Use Type "NodePort" if you want the service to be accessible only within the cluster.
-  # use type "LoadBalancer" if you want the service to also be accessible externally.
-  Type: LoadBalancer
->>>>>>> 1ac06c40
 
 SquidConf:
   # The amount of memory (in MB) that Frontier Squid may use on the machine.
@@ -27,9 +16,4 @@
   CacheMem: 128
   # The amount of disk space (in MB) that Frontier Squid may use on the machine.
   # The default is 10000 MB (10 GB), but more is advisable if the system supports it.
-<<<<<<< HEAD
-  CacheSize: 10000
-  
-=======
-  CacheSize: 10000
->>>>>>> 1ac06c40
+  CacheSize: 10000