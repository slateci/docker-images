apiVersion: v1
kind: ConfigMap
metadata:
<<<<<<< HEAD
  name: osg-frontier-squid-{{ .Values.Instance }}-configuration
=======
  name: osg-frontier-squid-{{ .Values.Tag }}-configuration
>>>>>>> 1ac06c40
  labels:
    release: {{ .Release.Name }}
    chart: {{ .Chart.Name }}
    app: osg-frontier-squid
<<<<<<< HEAD
    tag: {{ .Values.Instance }}
=======
    tag: {{ .Values.Tag }}
>>>>>>> 1ac06c40
data:
  customize.sh: |-
    #!/bin/bash

    awk --file `dirname $0`/customhelps.awk --source '{
    setoption("acl NET_LOCAL src", "0.0.0.0/0")
    setoption("http_port", "{{ .Values.Service.Port }}")
    setoption("cache_mem", "{{ .Values.SquidConf.CacheMem }} MB")
    setoption("visible_hostname", "osg-frontier-squid-{{ .Values.Tag }}")
    setoptionparameter("cache_dir", 3, "{{ .Values.SquidConf.CacheSize }}")
    setoption("visible_hostname", "osg-frontier-squid-{{ .Values.Instance }}")
    print
    }'<|MERGE_RESOLUTION|>--- conflicted
+++ resolved
@@ -1,20 +1,12 @@
 apiVersion: v1
 kind: ConfigMap
 metadata:
-<<<<<<< HEAD
   name: osg-frontier-squid-{{ .Values.Instance }}-configuration
-=======
-  name: osg-frontier-squid-{{ .Values.Tag }}-configuration
->>>>>>> 1ac06c40
   labels:
     release: {{ .Release.Name }}
     chart: {{ .Chart.Name }}
     app: osg-frontier-squid
-<<<<<<< HEAD
     tag: {{ .Values.Instance }}
-=======
-    tag: {{ .Values.Tag }}
->>>>>>> 1ac06c40
 data:
   customize.sh: |-
     #!/bin/bash
