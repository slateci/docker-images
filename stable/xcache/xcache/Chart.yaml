--- conflicted
+++ resolved
@@ -1,11 +1,7 @@
 apiVersion: v1
 name: xcache
 # Chart version
-<<<<<<< HEAD
 version: 0.5.5
-=======
-version: 0.5.2
->>>>>>> 22e6fd20
 description: XCache is a xrootd based caching service for k8s
 # Version of application packaged for installation
 appVersion: "5.1.0 rc4"
