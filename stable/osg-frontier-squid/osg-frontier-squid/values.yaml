# Instance to label use case of Frontier Squid deployment
# Generates app name as "osg-frontier-squid-[Instance]"
# Enables unique instances of Frontier Squid in one namespace
Instance: ""

### SLATE-START ###
# Deployment specific information used for the SLATE methodology
SLATE:
  # The name of the cluster that the application is being deployed on
  Cluster:
    Name: mini-SLATE
  LocalStorage: false
### SLATE-END ###

Service:
  # Port that the service will utilize.
  Port: 3128
  # Controls how your service is can be accessed. Valid values are:
  # - LoadBalancer - This ensures that your service has a unique, externally
  #                  visible IP address
  # - NodePort - This will give your service the IP address of the cluster node 
  #              on which it runs. If that address is public, the service will 
  #              be externally accessible. Using this setting allows your 
  #              service to share an IP address with other unrelated services. 
  # - ClusterIP - Your service will only be accessible on the cluster's internal 
  #               kubernetes network. Use this if you only want to connect to 
  #               your service from other services running on the same cluster. 
  ExternalVisibility: NodePort
  # External port on which the service will be accessible when using NodePort
  # visibility. The default behavior, if this value is not set, is for 
  # Kubernetes to select a port randomly from within its NodePort range. Note
  # that attempting to select a port manually outside the NodePort range will
  # fail. 
  #NodePort: 31200
  # Port the service will use for serving monitoring data
  MonitoringPort: 3401
  # External port on which the monitoring will be accessible when using
  # NodePort visibility. The default behavior, if this value is not set, is for 
  # Kubernetes to select a port randomly from within its NodePort range. Note
  # that attempting to select a port manually outside the NodePort range will
  # fail. 
  #MonitoringNodePort: 31201

SquidConf:
  # The amount of memory (in MB) that Frontier Squid may use on the machine.
  # Per Frontier Squid, do not consume more than 1/8 of system memory with Frontier Squid
  CacheMem: 4096
  # The amount of disk space (in MB) that Frontier Squid may use on the machine.
  # The default is 10000 MB (10 GB), but more is advisable if the system supports it.
  # Current limit is 999999 MB, a limit inherent to helm's number conversion system.
  CacheSize: 10000
  # this is 
  RequestEphemeralSize: 10
  LimitEphemeralSize: 20
  # The range of incoming IP addresses that will be allowed to use the proxy.
  # Multiple ranges can be provided, each seperated by a space.
  # Example: 192.168.1.1/32 192.168.2.1/32
  # Use 0.0.0.0/0 for open access.
  # The default set of ranges are those defined in RFC 1918 and typically used 
  # within kubernetes clusters. 
  IPRange: 10.0.0.0/8 172.16.0.0/12 192.168.0.0/16
  # The regular expressiion to restrict outbound traffic
  #RESTRICT_DEST: "^(((cms|atlas).*frontier.*)\\.cern\\.ch)|frontier.*\\.racf\\.bnl\\.gov$"
  # The range of IP addresses that will be allowed to query the service's monitoring data.
  # Multiple ranges can be provided, each seperated by a space.
  # Example: 128.142.0.0/16 188.185.0.0/17
  MonitoringIPRange: 127.0.0.1/32
  # Write all access_log messages to standard output where they can be viewed with the 
  # Docker/Kubernetes/SLATE log mechanisms, instead of to a file inside the container. 
  LogToStdout: True
<<<<<<< HEAD

  # To disable logging, set the below flag to true
  #DisableLogging: False
=======
  # truncates log file every 2 minutes.
  CleanLog: False
>>>>>>> 1e9a8fef
  # Set this if you want to run more than one cache process concurrently.
  # Cache memory/disk space is not shared; values configured above are per process. 
  #Workers: 4
  # This setting can be used to pin cache processes to CPU cores
  #Cpu_Affinity_Map: "process_numbers=1,2,3,4 cores=2,3,4,5"
  # Configure the number of names to use when rotating logfiles
  Logfile_Rotate: "50"
  # Set the max size for the access log file
  MaxAccessLog: "20M"  
  # Set the value for the cpu resource request - default is 2
  cpu: "2"

NodeSelection:  
  # Hostname (FQDN) for the cluster node you want this instance to schedule on.
  # This will also be the hostname used to access the squid if ExternalVisibility is set to NodePort
  # Set this to null to be randomly assigned an available node 
  Hostname: null
  # Set the below flag to true if you want to expose defautl port on the target node
  # Open default monitoring port (3401) -- This flag has no effect if Hostname is not set above in this conf file.
  OpenDefaultMonPort: False<|MERGE_RESOLUTION|>--- conflicted
+++ resolved
@@ -68,14 +68,11 @@
   # Write all access_log messages to standard output where they can be viewed with the 
   # Docker/Kubernetes/SLATE log mechanisms, instead of to a file inside the container. 
   LogToStdout: True
-<<<<<<< HEAD
 
   # To disable logging, set the below flag to true
   #DisableLogging: False
-=======
   # truncates log file every 2 minutes.
   CleanLog: False
->>>>>>> 1e9a8fef
   # Set this if you want to run more than one cache process concurrently.
   # Cache memory/disk space is not shared; values configured above are per process. 
   #Workers: 4
