--- conflicted
+++ resolved
@@ -39,29 +39,21 @@
       - name: osg-frontier-squid
         image: opensciencegrid/frontier-squid:release
         imagePullPolicy: Always
-        resources:
-          requests:
-            cpu: {{ .Values.SquidConf.cpu }}
-            ephemeral-storage: "2Gi"
-          limits:
-            ephemeral-storage: "5Gi"
         env:
         - name: SQUID_IPRANGE
           value: {{ .Values.SquidConf.IPRange }}
         - name: SQUID_CACHE_MEM
           value: '{{ .Values.SquidConf.CacheMem }} MB'  
-<<<<<<< HEAD
         {{ if .Values.SquidConf.MaxAccessLog }}
         - name: SQUID_MAX_ACCESS_LOG
           value: {{ .Values.SquidConf.MaxAccessLog }}
         {{ end }} 
-=======
         resources:
           requests:
+            cpu: {{ .Values.SquidConf.cpu }}
             ephemeral-storage: {{ .Values.SquidConf.RequestEphemeralSize }}Gi
           limits:
             ephemeral-storage: {{ .Values.SquidConf.LimitEphemeralSize }}Gi
->>>>>>> 1e9a8fef
         ports:
         - containerPort: 3128
           name: squid
