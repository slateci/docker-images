--- conflicted
+++ resolved
@@ -2,8 +2,4 @@
 appVersion: "8.6.13"
 description: HTCondor distributed high-throughput computing system
 name: htcondor
-<<<<<<< HEAD
-version: 0.8.2
-=======
-version: 0.8.3
->>>>>>> 94040960
+version: 0.8.4