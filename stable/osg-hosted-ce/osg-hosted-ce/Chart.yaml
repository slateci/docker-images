apiVersion: v1
appVersion: "8.6.12"
description: OSG Hosted Compute Element
name: osg-hosted-ce
<<<<<<< HEAD
version: 1.1.2
=======
version: 1.1.1
>>>>>>> 0c70285c
<|MERGE_RESOLUTION|>--- conflicted
+++ resolved
@@ -2,8 +2,4 @@
 appVersion: "8.6.12"
 description: OSG Hosted Compute Element
 name: osg-hosted-ce
-<<<<<<< HEAD
 version: 1.1.2
-=======
-version: 1.1.1
->>>>>>> 0c70285c
