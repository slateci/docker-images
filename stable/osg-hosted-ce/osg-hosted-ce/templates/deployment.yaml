apiVersion: apps/v1
kind: Deployment
metadata:
  name: {{ template "osg-hosted-ce.fullname" . }}
  labels:
    app: {{ template "osg-hosted-ce.name" . }}
    chart: {{ template "osg-hosted-ce.chart" . }}
    release: {{ .Release.Name }}
    instance: {{ .Values.Instance }}
spec:
  replicas: 1
  selector:
    matchLabels:
      app: {{ template "osg-hosted-ce.name" . }}
      chart: {{ template "osg-hosted-ce.chart" . }}
      release: {{ .Release.Name }}
      instance: {{ .Values.Instance }}
  template:
    metadata:
      labels: 
        app: {{ template "osg-hosted-ce.name" . }}
        chart: {{ template "osg-hosted-ce.chart" . }}
        release: {{ .Release.Name }}
        instance: {{ .Values.Instance }}
    spec:
      volumes:
      - name: osg-hosted-ce-{{ .Values.Instance }}-configuration
        configMap:
          name: osg-hosted-ce-{{ .Values.Instance }}-configuration
      - name: osg-hosted-ce-{{ .Values.Instance }}-htcondor-ce-configuration
        configMap:
          name: osg-hosted-ce-{{ .Values.Instance }}-htcondor-ce-configuration
      {{ if .Values.VomsmapOverride }}
      - name: osg-hosted-ce-{{ .Values.Instance }}-voms-mapfile
        configMap:
          name: osg-hosted-ce-{{ .Values.Instance }}-voms-mapfile
      {{ end }}
      {{ if .Values.GridmapOverride }}
      - name: osg-hosted-ce-{{ .Values.Instance }}-grid-mapfile
        configMap:
          name: osg-hosted-ce-{{ .Values.Instance }}-grid-mapfile
      {{ end }}
      - name: bosco-ssh-private-key-volume
        secret: 
          secretName: {{ .Values.Cluster.PrivateKeySecret }}
          items:
          - key: bosco.key
            path: bosco.key
            mode: 256
      {{ if .Values.Certificate.Secret }}
      - name: osg-hosted-ce-hostcertkeypair-volume
        secret:
          secretName: {{ .Values.Certificate.Secret }}
          items:
            - key: hostcert.pem
              path: hostcert.pem
              mode: 256
            - key: hostkey.pem
              path: hostkey.pem
              mode: 256
      {{end}}
      {{ if .Values.BoscoOverrides.Enabled }}
      {{ if .Values.BoscoOverrides.RepoNeedsPrivKey }}
      - name: osg-hosted-ce-{{ .Values.Instance }}-gitkey
        secret:
          secretName: {{ .Values.BoscoOverrides.GitKeySecret }}
          items:
          - key: git.key
            path: git.key
            mode: 256 
      {{ end }}
      {{ end }}
      {{ if .Values.HTTPLogger.Enabled }}
      - name: log-volume
        emptyDir: {} 
      - name: osg-hosted-ce-{{ .Values.Instance }}-logger-startup
        configMap:
          name: osg-hosted-ce-{{ .Values.Instance }}-logger-startup
      {{ end }}
      {{ if .Values.HTTPLogger.Enabled }}
      initContainers:
      - name: logging-sidecar-init
<<<<<<< HEAD
        image: opensciencegrid/hosted-ce:20200305-1958
=======
        image: opensciencegrid/hosted-ce:fresh
        imagePullPolicy: Always
>>>>>>> 31aa646b
        command: ['/bin/chown','condor:condor','/var/log/condor-ce']
        volumeMounts:
        - name: log-volume
          mountPath: /var/log/condor-ce
      {{ end }}
      {{ if eq .Values.Networking.ServiceType "HostNetwork" }}
      hostNetwork: true
      {{ end }}
      containers:
      {{ if .Values.HTTPLogger.Enabled }}
      - name: logging-sidecar
        volumeMounts:
        - name: log-volume
          mountPath: /usr/share/nginx/html
        - name: osg-hosted-ce-{{ .Values.Instance }}-logger-startup
          mountPath: /usr/local/bin/start-nginx.sh
          subPath: start-nginx.sh
        ports: 
        - name: logs
          containerPort: 8080
          protocol: TCP
        image: "nginx:1.15.9"
        command: ["/bin/bash"]
        args: ["/usr/local/bin/start-nginx.sh"]
        imagePullPolicy: IfNotPresent
        {{ if .Values.HTTPLogger.Secret }}
        env:
          - name: HTPASSWD
            valueFrom:
              secretKeyRef:
                name: {{ .Values.HTTPLogger.Secret }}
                key: HTPASSWD
        {{ end }}
      {{ end }}
      - name: osg-hosted-ce
        image: opensciencegrid/hosted-ce:20200305-1958
        imagePullPolicy: Always
        volumeMounts:
        - name: osg-hosted-ce-{{ .Values.Instance }}-configuration
          mountPath: /tmp/99-local.ini
          subPath: 99-local.ini
        - name: bosco-ssh-private-key-volume
          mountPath: /etc/osg/bosco.key
          subPath: bosco.key
        - name: osg-hosted-ce-{{ .Values.Instance }}-htcondor-ce-configuration
          mountPath: /etc/condor-ce/config.d/99-instance.conf
          subPath: 99-instance.conf
        {{ if .Values.Certificate.Secret }}
        - name: osg-hosted-ce-hostcertkeypair-volume
          mountPath: /etc/grid-security/hostcert.pem
          subPath: hostcert.pem
        - name: osg-hosted-ce-hostcertkeypair-volume
          mountPath: /etc/grid-security/hostkey.pem
          subPath: hostkey.pem
        {{ end }}
        {{ if .Values.HTTPLogger.Enabled }}
        - name: log-volume
          mountPath: /var/log/condor-ce
        {{ end }}
        {{ if .Values.BoscoOverrides.RepoNeedsPrivKey }}
        - name: osg-hosted-ce-{{ .Values.Instance }}-gitkey
          mountPath: /etc/osg/git.key
          subPath: git.key
        {{ end }}
        {{ if .Values.VomsmapOverride }}
        - name: osg-hosted-ce-{{ .Values.Instance }}-voms-mapfile
          mountPath: /etc/grid-security/voms-mapfile
          subPath: voms-mapfile
        {{ end }}
        {{ if .Values.GridmapOverride }}
        - name: osg-hosted-ce-{{ .Values.Instance }}-grid-mapfile
          mountPath: /etc/grid-security/grid-mapfile
          subPath: grid-mapfile
        {{ end }}
        ports:
        - name: htcondor-ce
          containerPort: 9619
          protocol: TCP
        - name: http # needed to get a cert issued from Let's Encrypt
          containerPort: 80
          protocol: TCP
        env:
        {{ if eq .Values.Networking.ServiceType "HostNetwork" }}
        - name: _CONDOR_NETWORK_HOSTNAME
          valueFrom:
            fieldRef:
              fieldPath: spec.nodeName
        - name: CE_HOSTNAME
          valueFrom:
            fieldRef:
              fieldPath: spec.nodeName
        {{ else if eq .Values.Networking.ServiceType "LoadBalancer" }} 
        - name: _CONDOR_NETWORK_HOSTNAME
          value: {{ .Values.Networking.Hostname }}
        - name: CE_HOSTNAME
          value: {{ .Values.Networking.Hostname }}
        {{ end }}
        - name: CE_CONTACT
          value: {{ .Values.Site.ContactEmail }}
        - name: RESOURCE_NAME
          value: {{ .Values.Site.Resource }}
        - name: REMOTE_HOST
          value: {{ .Values.Cluster.RemoteHost }}
        - name: REMOTE_BATCH
          value: {{ .Values.Cluster.RemoteBatch }}
        - name: REMOTE_OS_VER
          value: {{ .Values.Cluster.OperatingSystem }}
        - name: DEVELOPER
          {{ if .Values.Developer.Enabled }}  # https://github.com/helm/helm/issues/2848
          value: "true"
          {{ else }}
          value: "false"
          {{ end }}
        {{ if .Values.BoscoOverrides.Enabled }}
        - name: BOSCO_GIT_ENDPOINT
          value: {{ .Values.BoscoOverrides.GitEndpoint }}
        - name: BOSCO_DIRECTORY
          value: {{ .Values.Site.Resource }}
        {{ end }}
        lifecycle:
          preStop:
            exec:
              command: ["/usr/local/bin/drain-ce.sh"]<|MERGE_RESOLUTION|>--- conflicted
+++ resolved
@@ -80,12 +80,8 @@
       {{ if .Values.HTTPLogger.Enabled }}
       initContainers:
       - name: logging-sidecar-init
-<<<<<<< HEAD
         image: opensciencegrid/hosted-ce:20200305-1958
-=======
-        image: opensciencegrid/hosted-ce:fresh
         imagePullPolicy: Always
->>>>>>> 31aa646b
         command: ['/bin/chown','condor:condor','/var/log/condor-ce']
         volumeMounts:
         - name: log-volume
